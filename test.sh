#!/bin/sh
#
# A simple test suite for ccache.
#
# Copyright (C) 2002-2007 Andrew Tridgell
# Copyright (C) 2009-2014 Joel Rosdahl
#
# This program is free software; you can redistribute it and/or modify it under
# the terms of the GNU General Public License as published by the Free Software
# Foundation; either version 3 of the License, or (at your option) any later
# version.
#
# This program is distributed in the hope that it will be useful, but WITHOUT
# ANY WARRANTY; without even the implied warranty of MERCHANTABILITY or FITNESS
# FOR A PARTICULAR PURPOSE. See the GNU General Public License for more
# details.
#
# You should have received a copy of the GNU General Public License along with
# this program; if not, write to the Free Software Foundation, Inc., 51
# Franklin Street, Fifth Floor, Boston, MA 02110-1301 USA

unset CCACHE_BASEDIR
unset CCACHE_CC
unset CCACHE_COMPILERCHECK
unset CCACHE_COMPRESS
unset CCACHE_CPP2
unset CCACHE_DIR
unset CCACHE_DISABLE
unset CCACHE_EXTENSION
unset CCACHE_EXTRAFILES
unset CCACHE_HARDLINK
unset CCACHE_HASHDIR
unset CCACHE_LOGFILE
unset CCACHE_NLEVELS
unset CCACHE_NODIRECT
unset CCACHE_NOSTATS
unset CCACHE_PATH
unset CCACHE_PREFIX
unset CCACHE_READONLY
unset CCACHE_RECACHE
unset CCACHE_SLOPPINESS
unset CCACHE_TEMPDIR
unset CCACHE_UMASK
unset CCACHE_UNIFY

# Many tests backdate files, which updates their ctimes.  In those tests, we
# must ignore ctimes.  Might as well do so everywhere.
default_sloppiness=include_file_ctime
CCACHE_SLOPPINESS="$default_sloppiness"
export CCACHE_SLOPPINESS

test_failed() {
    echo "SUITE: \"$testsuite\", TEST: \"$testname\" - $1"
    $CCACHE -s
    cd ..
    echo TEST FAILED
    echo "Test data and log file have been left in $TESTDIR"
    exit 1
}

randcode() {
    outfile="$1"
    nlines=$2
    i=0
    (
    while [ $i -lt $nlines ]; do
        echo "int foo$nlines$i(int x) { return x; }"
        i=`expr $i + 1`
    done
    ) >> "$outfile"
}

getstat() {
    stat="$1"
    value=`$CCACHE -s | grep "$stat" | cut -c34-`
    echo $value
}

checkstat() {
    stat="$1"
    expected_value="$2"
    value=`getstat "$stat"`
    if [ "$expected_value" != "$value" ]; then
        test_failed "Expected \"$stat\" to be $expected_value, got $value"
    fi
}

compare_file() {
    cmp -s "$1" "$2"
    if [ $? -ne 0 ]; then
        test_failed "Files differ: $1 != $2"
    fi
}

checkfile() {
    if [ ! -f $1 ]; then
        test_failed "$1 not found"
    fi
    if [ "`cat $1`" != "$2" ]; then
        test_failed "Bad content of $1.\nExpected: $2\nActual: `cat $1`"
    fi
}

checkfilecount() {
    expected=$1
    pattern=$2
    dir=$3
    actual=`find $dir -name "$pattern" | wc -l`
    if [ $actual -ne $expected ]; then
        test_failed "Found $actual (expected $expected) $pattern files in $dir"
    fi
}

sed_in_place() {
    expr=$1
    shift
    for file in $*; do
        sed "$expr" > ${file}.sed < $file
        mv ${file}.sed $file
    done
}

backdate() {
    touch -t 199901010000 "$@"
}

run_suite() {
    rm -rf $CCACHE_DIR
    CCACHE_NODIRECT=1
    export CCACHE_NODIRECT

    echo "starting testsuite $1"
    testsuite=$1

    ${1}_suite

    testname="the tmp directory should be empty"
    if [ -d $CCACHE_DIR/tmp ] && [ "`find $CCACHE_DIR/tmp -type f | wc -l`" -gt 0 ]; then
        test_failed "$CCACHE_DIR/tmp is not empty"
    fi
}

base_tests() {
    checkstat 'cache hit (preprocessed)' 0
    checkstat 'cache miss' 0
    checkstat 'files in cache' 0

    j=1
    rm -f *.c
    while [ $j -lt 32 ]; do
        randcode test$j.c $j
        j=`expr $j + 1`
    done

    CCACHE_DISABLE=1 $COMPILER -c -o reference_test1.o test1.c

    testname="BASIC"
    $CCACHE_COMPILE -c test1.c
    checkstat 'cache hit (preprocessed)' 0
    checkstat 'cache miss' 1
    checkstat 'files in cache' 1
    compare_file reference_test1.o test1.o

    testname="BASIC2"
    $CCACHE_COMPILE -c test1.c
    checkstat 'cache hit (preprocessed)' 1
    checkstat 'cache miss' 1
    checkstat 'files in cache' 1
    compare_file reference_test1.o test1.o

    testname="debug"
    $CCACHE_COMPILE -c test1.c -g
    checkstat 'cache hit (preprocessed)' 1
    checkstat 'cache miss' 2
    checkstat 'files in cache' 2

    testname="debug2"
    $CCACHE_COMPILE -c test1.c -g
    checkstat 'cache hit (preprocessed)' 2
    checkstat 'cache miss' 2

    testname="output"
    $CCACHE_COMPILE -c test1.c -o foo.o
    checkstat 'cache hit (preprocessed)' 3
    checkstat 'cache miss' 2
    compare_file reference_test1.o foo.o

    testname="link"
    $CCACHE_COMPILE test1.c -o test 2> /dev/null
    checkstat 'called for link' 1

    testname="linkobj"
    $CCACHE_COMPILE foo.o -o test 2> /dev/null
    checkstat 'called for link' 2

    testname="preprocessing"
    $CCACHE_COMPILE -E -c test1.c > /dev/null 2>&1
    checkstat 'called for preprocessing' 1

    testname="multiple"
    $CCACHE_COMPILE -c test1.c test2.c
    checkstat 'multiple source files' 1

    testname="find"
    $CCACHE blahblah -c test1.c 2> /dev/null
    checkstat "couldn't find the compiler" 1

    testname="bad"
    $CCACHE_COMPILE -c test1.c -I 2> /dev/null
    checkstat 'bad compiler arguments' 1

    testname="unsupported source language"
    ln -f test1.c test1.ccc
    $CCACHE_COMPILE -c test1.ccc 2> /dev/null
    checkstat 'unsupported source language' 1

    testname="unsupported"
    $CCACHE_COMPILE -M foo -c test1.c > /dev/null 2>&1
    checkstat 'unsupported compiler option' 1

    testname="stdout"
    $CCACHE echo foo -c test1.c > /dev/null
    checkstat 'compiler produced stdout' 1

    testname="non-regular"
    mkdir testd
    $CCACHE_COMPILE -o testd -c test1.c > /dev/null 2>&1
    rmdir testd > /dev/null 2>&1
    checkstat 'output to a non-regular file' 1

    testname="no-input"
    $CCACHE_COMPILE -c -O2 2> /dev/null
    checkstat 'no input file' 1

    testname="CCACHE_DISABLE"
    mv $CCACHE_DIR $CCACHE_DIR.saved
    saved_config_path=$CCACHE_CONFIGPATH
    unset CCACHE_CONFIGPATH
    CCACHE_DISABLE=1 $CCACHE_COMPILE -c test1.c 2> /dev/null
    if [ -d $CCACHE_DIR ]; then
        test_failed "$CCACHE_DIR created dispite CCACHE_DISABLE being set"
    fi
    CCACHE_CONFIGPATH=$saved_config_path
    mv $CCACHE_DIR.saved $CCACHE_DIR
    checkstat 'cache hit (preprocessed)' 3
    $CCACHE_COMPILE -c test1.c
    checkstat 'cache hit (preprocessed)' 4

    testname="CCACHE_CPP2"
    CCACHE_CPP2=1 $CCACHE_COMPILE -c test1.c -O -O
    checkstat 'cache hit (preprocessed)' 4
    checkstat 'cache miss' 3
    CCACHE_DISABLE=1 $COMPILER -c test1.c -o reference_test1.o -O -O
    compare_file reference_test1.o test1.o

    CCACHE_CPP2=1 $CCACHE_COMPILE -c test1.c -O -O
    checkstat 'cache hit (preprocessed)' 5
    checkstat 'cache miss' 3
    compare_file reference_test1.o test1.o

    testname="CCACHE_NOSTATS"
    CCACHE_NOSTATS=1 $CCACHE_COMPILE -c test1.c -O -O
    checkstat 'cache hit (preprocessed)' 5
    checkstat 'cache miss' 3

    testname="CCACHE_RECACHE"
    CCACHE_RECACHE=1 $CCACHE_COMPILE -c test1.c -O -O
    checkstat 'cache hit (preprocessed)' 5
    checkstat 'cache miss' 4
    compare_file reference_test1.o test1.o

    # strictly speaking should be 3 - RECACHE causes a double counting!
    checkstat 'files in cache' 4
    $CCACHE -c > /dev/null
    checkstat 'files in cache' 3

    testname="CCACHE_HASHDIR"
    CCACHE_HASHDIR=1 $CCACHE_COMPILE -c test1.c -O -O
    checkstat 'cache hit (preprocessed)' 5
    checkstat 'cache miss' 5
    compare_file reference_test1.o test1.o

    CCACHE_HASHDIR=1 $CCACHE_COMPILE -c test1.c -O -O
    checkstat 'cache hit (preprocessed)' 6
    checkstat 'cache miss' 5
    checkstat 'files in cache' 4
    compare_file reference_test1.o test1.o

    testname="comments"
    echo '/* a silly comment */' > test1-comment.c
    cat test1.c >> test1-comment.c
    $CCACHE_COMPILE -c test1-comment.c
    rm -f test1-comment*
    checkstat 'cache hit (preprocessed)' 6
    checkstat 'cache miss' 6

    testname="CCACHE_UNIFY"
    CCACHE_UNIFY=1 $CCACHE_COMPILE -c test1.c
    checkstat 'cache hit (preprocessed)' 6
    checkstat 'cache miss' 7
    mv test1.c test1-saved.c
    echo '/* another comment */' > test1.c
    cat test1-saved.c >> test1.c
    CCACHE_UNIFY=1 $CCACHE_COMPILE -c test1.c
    mv test1-saved.c test1.c
    checkstat 'cache hit (preprocessed)' 7
    checkstat 'cache miss' 7
    CCACHE_DISABLE=1 $COMPILER -c test1.c -o reference_test1.o
    compare_file reference_test1.o test1.o

    testname="cache-size"
    for f in *.c; do
        $CCACHE_COMPILE -c $f
    done
    checkstat 'cache hit (preprocessed)' 8
    checkstat 'cache miss' 37
    checkstat 'files in cache' 36

    $CCACHE -C >/dev/null

    testname="cpp call"
    $CCACHE_COMPILE -c test1.c -E > test1.i
    checkstat 'cache hit (preprocessed)' 8
    checkstat 'cache miss' 37

    testname="direct .i compile"
    $CCACHE_COMPILE -c test1.c
    checkstat 'cache hit (preprocessed)' 8
    checkstat 'cache miss' 38

    $CCACHE_COMPILE -c test1.i
    checkstat 'cache hit (preprocessed)' 9
    checkstat 'cache miss' 38

    $CCACHE_COMPILE -c test1.i
    checkstat 'cache hit (preprocessed)' 10
    checkstat 'cache miss' 38

    testname="-x c"
    $CCACHE_COMPILE -x c -c test1.ccc
    checkstat 'cache hit (preprocessed)' 10
    checkstat 'cache miss' 39
    $CCACHE_COMPILE -x c -c test1.ccc
    checkstat 'cache hit (preprocessed)' 11
    checkstat 'cache miss' 39

    testname="-xc"
    $CCACHE_COMPILE -xc -c test1.ccc
    checkstat 'cache hit (preprocessed)' 12
    checkstat 'cache miss' 39

    testname="-x none"
    $CCACHE_COMPILE -x assembler -x none -c test1.c
    checkstat 'cache hit (preprocessed)' 13
    checkstat 'cache miss' 39

    testname="-x unknown"
    $CCACHE_COMPILE -x unknown -c test1.c 2>/dev/null
    checkstat 'cache hit (preprocessed)' 13
    checkstat 'cache miss' 39
    checkstat 'unsupported source language' 2

    testname="-D not hashed"
    $CCACHE_COMPILE -DNOT_AFFECTING=1 -c test1.c 2>/dev/null
    checkstat 'cache hit (preprocessed)' 14
    checkstat 'cache miss' 39

    if [ -x /usr/bin/printf ]; then
        /usr/bin/printf '#include <wchar.h>\nwchar_t foo[] = L"\xbf";\n' >latin1.c
        if CCACHE_DISABLE=1 $COMPILER -c -finput-charset=latin1 latin1.c >/dev/null 2>&1; then
            testname="-finput-charset"
            CCACHE_CPP2=1 $CCACHE_COMPILE -c -finput-charset=latin1 latin1.c
            checkstat 'cache hit (preprocessed)' 14
            checkstat 'cache miss' 40
            $CCACHE_COMPILE -c -finput-charset=latin1 latin1.c
            checkstat 'cache hit (preprocessed)' 15
            checkstat 'cache miss' 40
        fi
    fi

    testname="override path"
    $CCACHE -Cz >/dev/null
    override_path=`pwd`/override_path
    rm -rf $override_path
    mkdir $override_path
    cat >$override_path/cc <<EOF
#!/bin/sh
touch override_path_compiler_executed
EOF
    chmod +x $override_path/cc
    CCACHE_PATH=$override_path $CCACHE cc -c test1.c
    if [ ! -f override_path_compiler_executed ]; then
        test_failed "CCACHE_PATH had no effect"
    fi

    testname="compilercheck=mtime"
    $CCACHE -Cz >/dev/null
    cat >compiler.sh <<EOF
#!/bin/sh
CCACHE_DISABLE=1 # If $COMPILER happens to be a ccache symlink...
export CCACHE_DISABLE
exec $COMPILER "\$@"
# A comment
EOF
    chmod +x compiler.sh
    backdate compiler.sh
    CCACHE_COMPILERCHECK=mtime $CCACHE ./compiler.sh -c test1.c
    checkstat 'cache hit (preprocessed)' 0
    checkstat 'cache miss' 1
    sed_in_place 's/comment/yoghurt/' compiler.sh # Don't change the size
    chmod +x compiler.sh
    backdate compiler.sh
    CCACHE_COMPILERCHECK=mtime $CCACHE ./compiler.sh -c test1.c
    checkstat 'cache hit (preprocessed)' 1
    checkstat 'cache miss' 1
    touch compiler.sh
    CCACHE_COMPILERCHECK=mtime $CCACHE ./compiler.sh -c test1.c
    checkstat 'cache hit (preprocessed)' 1
    checkstat 'cache miss' 2

    testname="compilercheck=content"
    $CCACHE -z >/dev/null
    CCACHE_COMPILERCHECK=content $CCACHE ./compiler.sh -c test1.c
    checkstat 'cache hit (preprocessed)' 0
    checkstat 'cache miss' 1
    backdate compiler.sh
    CCACHE_COMPILERCHECK=content $CCACHE ./compiler.sh -c test1.c
    checkstat 'cache hit (preprocessed)' 1
    checkstat 'cache miss' 1
    echo "# Compiler upgrade" >>compiler.sh
    backdate compiler.sh
    CCACHE_COMPILERCHECK=content $CCACHE ./compiler.sh -c test1.c
    checkstat 'cache hit (preprocessed)' 1
    checkstat 'cache miss' 2

    testname="compilercheck=none"
    $CCACHE -z >/dev/null
    backdate compiler.sh
    CCACHE_COMPILERCHECK=none $CCACHE ./compiler.sh -c test1.c
    checkstat 'cache hit (preprocessed)' 0
    checkstat 'cache miss' 1
    CCACHE_COMPILERCHECK=none $CCACHE ./compiler.sh -c test1.c
    checkstat 'cache hit (preprocessed)' 1
    checkstat 'cache miss' 1
    echo "# Compiler upgrade" >>compiler.sh
    CCACHE_COMPILERCHECK=none $CCACHE ./compiler.sh -c test1.c
    checkstat 'cache hit (preprocessed)' 2
    checkstat 'cache miss' 1

    testname="compilercheck=command"
    $CCACHE -z >/dev/null
    backdate compiler.sh
    CCACHE_COMPILERCHECK='echo %compiler%' $CCACHE ./compiler.sh -c test1.c
    checkstat 'cache hit (preprocessed)' 0
    checkstat 'cache miss' 1
    echo "# Compiler upgrade" >>compiler.sh
    CCACHE_COMPILERCHECK="echo ./compiler.sh" $CCACHE ./compiler.sh -c test1.c
    checkstat 'cache hit (preprocessed)' 1
    checkstat 'cache miss' 1
    cat <<EOF >foobar.sh
#!/bin/sh
echo foo
echo bar
EOF
    chmod +x foobar.sh
    CCACHE_COMPILERCHECK='./foobar.sh' $CCACHE ./compiler.sh -c test1.c
    checkstat 'cache hit (preprocessed)' 1
    checkstat 'cache miss' 2
    CCACHE_COMPILERCHECK='echo foo; echo bar' $CCACHE ./compiler.sh -c test1.c
    checkstat 'cache hit (preprocessed)' 2
    checkstat 'cache miss' 2

    testname="compilercheck=unknown_command"
    $CCACHE -z >/dev/null
    backdate compiler.sh
    CCACHE_COMPILERCHECK="unknown_command" $CCACHE ./compiler.sh -c test1.c 2>/dev/null
    if [ "$?" -eq 0 ]; then
        test_failed "Expected failure running unknown_command to verify compiler but was success"
    fi
    checkstat 'compiler check failed' 1

    testname="recache should remove previous .stderr"
    $CCACHE -Cz >/dev/null
    $CCACHE_COMPILE -c test1.c
    checkstat 'cache hit (preprocessed)' 0
    checkstat 'cache miss' 1
    num=`find $CCACHE_DIR -name '*.stderr' | wc -l`
    if [ $num -ne 0 ]; then
        test_failed "$num stderr files found, expected 0 (#1)"
    fi
    obj_file=`find $CCACHE_DIR -name '*.o'`
    stderr_file=`echo $obj_file | sed 's/..$/.stderr/'`
    echo "Warning: foo" >$stderr_file
    CCACHE_RECACHE=1 $CCACHE_COMPILE -c test1.c
    num=`find $CCACHE_DIR -name '*.stderr' | wc -l`
    if [ $num -ne 0 ]; then
        test_failed "$num stderr files found, expected 0 (#2)"
    fi

    testname="no object file"
    $CCACHE -Cz >/dev/null
    cat <<'EOF' >test_no_obj.c
int test_no_obj;
EOF
    cat <<'EOF' >prefix-remove.sh
#!/bin/sh
"$@"
[ x$3 = x-o ] && rm $4
EOF
    chmod +x prefix-remove.sh
    CCACHE_PREFIX=`pwd`/prefix-remove.sh $CCACHE_COMPILE -c test_no_obj.c
    checkstat 'compiler produced no output' 1

    testname="empty object file"
    cat <<'EOF' >test_empty_obj.c
int test_empty_obj;
EOF
    cat <<'EOF' >prefix-empty.sh
#!/bin/sh
"$@"
[ x$3 = x-o ] && cp /dev/null $4
EOF
    chmod +x prefix-empty.sh
    CCACHE_PREFIX=`pwd`/prefix-empty.sh $CCACHE_COMPILE -c test_empty_obj.c
    checkstat 'compiler produced empty output' 1

    testname="stderr-files"
    $CCACHE -Cz >/dev/null
    num=`find $CCACHE_DIR -name '*.stderr' | wc -l`
    if [ $num -ne 0 ]; then
        test_failed "$num stderr files found, expected 0"
    fi
    cat <<EOF >stderr.c
int stderr(void)
{
	/* Trigger warning by having no return statement. */
}
EOF
    checkstat 'files in cache' 0
    $CCACHE_COMPILE -Wall -W -c stderr.c 2>/dev/null
    num=`find $CCACHE_DIR -name '*.stderr' | wc -l`
    if [ $num -ne 1 ]; then
        test_failed "$num stderr files found, expected 1"
    fi
    checkstat 'files in cache' 2

    testname="zero-stats"
    $CCACHE -z > /dev/null
    checkstat 'cache hit (preprocessed)' 0
    checkstat 'cache miss' 0
    checkstat 'files in cache' 2

    testname="clear"
    $CCACHE -C > /dev/null
    checkstat 'files in cache' 0

    # the profile options do not seem to work correctly with clang or gcc-llvm
    # on darwin machines
    darwin_llvm=0
    if [ $HOST_OS_APPLE -eq 1 ] && [ $COMPILER_USES_LLVM -eq 1 ]; then
        darwin_llvm=1
    fi

    $COMPILER -c -fprofile-generate test1.c 2>/dev/null
    if [ $? -eq 0 ] && [ $darwin_llvm -eq 0 ]; then
        testname="profile-generate"
        $CCACHE -Cz > /dev/null
        $CCACHE_COMPILE -c -fprofile-generate test1.c
        checkstat 'cache hit (preprocessed)' 0
        checkstat 'cache miss' 1
        checkstat 'files in cache' 1
        $CCACHE_COMPILE -c -fprofile-generate test1.c
        checkstat 'cache hit (preprocessed)' 1
        checkstat 'cache miss' 1
        checkstat 'files in cache' 1

        testname="profile-arcs"
        $CCACHE_COMPILE -c -fprofile-arcs test1.c
        checkstat 'cache hit (preprocessed)' 1
        checkstat 'cache miss' 2
        checkstat 'files in cache' 2
        $CCACHE_COMPILE -c -fprofile-arcs test1.c
        checkstat 'cache hit (preprocessed)' 2
        checkstat 'cache miss' 2
        checkstat 'files in cache' 2

        testname="profile-use"
        $CCACHE_COMPILE -c -fprofile-use test1.c 2> /dev/null
        checkstat 'cache hit (preprocessed)' 2
        checkstat 'cache miss' 3
        checkstat 'files in cache' 4
        $CCACHE_COMPILE -c -fprofile-use test1.c 2> /dev/null
        checkstat 'cache hit (preprocessed)' 3
        checkstat 'cache miss' 3
        checkstat 'files in cache' 4
    fi

    ##################################################################
    # Check that -Wp,-P disables ccache. (-P removes preprocessor information
    # in such a way that the object file from compiling the preprocessed file
    # will not be equal to the object file produced when compiling without
    # ccache.)
    testname="-Wp,-P"
    $CCACHE -Cz >/dev/null
    $CCACHE_COMPILE -c -Wp,-P test1.c
    checkstat 'cache hit (direct)' 0
    checkstat 'cache hit (preprocessed)' 0
    checkstat 'cache miss' 0
    checkstat 'unsupported compiler option' 1
    $CCACHE_COMPILE -c -Wp,-P test1.c
    checkstat 'cache hit (direct)' 0
    checkstat 'cache hit (preprocessed)' 0
    checkstat 'cache miss' 0
    checkstat 'unsupported compiler option' 2
    $CCACHE_COMPILE -c -Wp,-DFOO,-P,-DGOO test1.c
    checkstat 'cache hit (direct)' 0
    checkstat 'cache hit (preprocessed)' 0
    checkstat 'cache miss' 0
    checkstat 'unsupported compiler option' 3
    $CCACHE_COMPILE -c -Wp,-DFOO,-P,-DGOO test1.c
    checkstat 'cache hit (direct)' 0
    checkstat 'cache hit (preprocessed)' 0
    checkstat 'cache miss' 0
    checkstat 'unsupported compiler option' 4

    ##################################################################

    if [ $COMPILER_TYPE_CLANG -eq 1 ]; then
        $CCACHE -Cz > /dev/null
        testname="serialize-diagnostics"
        $CCACHE_COMPILE -c --serialize-diagnostics test.dia test1.c 2> /dev/null
        checkstat 'cache hit (preprocessed)' 0
        checkstat 'cache miss' 1
        checkstat 'files in cache' 2
        $CCACHE_COMPILE -c --serialize-diagnostics test.dia test1.c 2> /dev/null
        checkstat 'cache hit (preprocessed)' 1
        checkstat 'cache miss' 1
        checkstat 'files in cache' 2
    fi

    ##################################################################

    rm -f test1.c
}

base_suite() {
    CCACHE_COMPILE="$CCACHE $COMPILER"
    base_tests
}

link_suite() {
    if [ `dirname $COMPILER` = . ]; then
        ln -s "$CCACHE" $COMPILER
        CCACHE_COMPILE="./$COMPILER"
        base_tests
        rm -f $COMPILER
    else
        echo "Compiler ($COMPILER) not taken from PATH -- not running link test"
    fi
}

hardlink_suite() {
    CCACHE_COMPILE="$CCACHE $COMPILER"
    CCACHE_HARDLINK=1
    export CCACHE_HARDLINK
    base_tests
    unset CCACHE_HARDLINK
}

cpp2_suite() {
    CCACHE_COMPILE="$CCACHE $COMPILER"
    CCACHE_CPP2=1
    export CCACHE_CPP2
    base_tests
    unset CCACHE_CPP2
}

nlevels4_suite() {
    CCACHE_COMPILE="$CCACHE $COMPILER"
    CCACHE_NLEVELS=4
    export CCACHE_NLEVELS
    base_tests
    unset CCACHE_NLEVELS
}

nlevels1_suite() {
    CCACHE_COMPILE="$CCACHE $COMPILER"
    CCACHE_NLEVELS=1
    export CCACHE_NLEVELS
    base_tests
    unset CCACHE_NLEVELS
}

direct_suite() {
    unset CCACHE_NODIRECT

    ##################################################################
    # Create some code to compile.
    cat <<EOF >test.c
/* test.c */
#include "test1.h"
#include "test2.h"
EOF
    cat <<EOF >test1.h
#include "test3.h"
int test1;
EOF
    cat <<EOF >test2.h
int test2;
EOF
    cat <<EOF >test3.h
int test3;
EOF
    backdate test1.h test2.h test3.h

    $COMPILER -c -Wp,-MD,expected.d test.c
    expected_d_content=`cat expected.d`

    $COMPILER -c -Wp,-MMD,expected_mmd.d test.c
    expected_mmd_d_content=`cat expected_mmd.d`

    ##################################################################
    # First compilation is a miss.
    testname="first compilation"
    $CCACHE -z >/dev/null
    $CCACHE $COMPILER -c test.c
    checkstat 'cache hit (direct)' 0
    checkstat 'cache hit (preprocessed)' 0
    checkstat 'cache miss' 1

    ##################################################################
    # Another compilation should now generate a direct hit.
    testname="direct hit"
    $CCACHE -z >/dev/null
    $CCACHE $COMPILER -c test.c
    checkstat 'cache hit (direct)' 1
    checkstat 'cache hit (preprocessed)' 0
    checkstat 'cache miss' 0

    ##################################################################
    # Check that corrupt manifest files are handled and rewritten.
    testname="corrupt manifest file"
    $CCACHE -z >/dev/null
    manifest_file=`find $CCACHE_DIR -name '*.manifest'`
    rm $manifest_file
    touch $manifest_file
    $CCACHE $COMPILER -c test.c
    checkstat 'cache hit (direct)' 0
    checkstat 'cache hit (preprocessed)' 1
    checkstat 'cache miss' 0
    $CCACHE $COMPILER -c test.c
    checkstat 'cache hit (direct)' 1
    checkstat 'cache hit (preprocessed)' 1
    checkstat 'cache miss' 0

    ##################################################################
    # Compiling with CCACHE_NODIRECT set should generate a preprocessed hit.
    testname="preprocessed hit"
    $CCACHE -z >/dev/null
    CCACHE_NODIRECT=1 $CCACHE $COMPILER -c test.c
    checkstat 'cache hit (direct)' 0
    checkstat 'cache hit (preprocessed)' 1
    checkstat 'cache miss' 0

    ##################################################################
    # Test compilation of a modified include file.
    testname="modified include file"
    $CCACHE -z >/dev/null
    echo "int test3_2;" >>test3.h
    backdate test3.h
    $CCACHE $COMPILER -c test.c
    checkstat 'cache hit (direct)' 0
    checkstat 'cache hit (preprocessed)' 0
    checkstat 'cache miss' 1

    $CCACHE $COMPILER -c test.c
    checkstat 'cache hit (direct)' 1
    checkstat 'cache hit (preprocessed)' 0
    checkstat 'cache miss' 1

    ##################################################################
    # A removed but previously compiled header file should be handled
    # gracefully.
    testname="missing header file"
    $CCACHE -z >/dev/null

    mv test1.h test1.h.saved
    mv test3.h test3.h.saved
    cat <<EOF >test1.h
/* No more include of test3.h */
int test1;
EOF
    backdate test1.h

    $CCACHE $COMPILER -c test.c
    checkstat 'cache hit (direct)' 0
    checkstat 'cache hit (preprocessed)' 0
    checkstat 'cache miss' 1

    $CCACHE $COMPILER -c test.c
    checkstat 'cache hit (direct)' 1
    checkstat 'cache hit (preprocessed)' 0
    checkstat 'cache miss' 1

    # Restore
    mv test1.h.saved test1.h
    mv test3.h.saved test3.h

    rm -f other.d

    ##################################################################
    # Check calculation of dependency file names.
    $CCACHE -Cz >/dev/null
    checkstat 'files in cache' 0
    mkdir test.dir
    for ext in .obj "" . .foo.bar; do
        testname="dependency file calculation from object file 'test$ext'"
        dep_file=test.dir/`echo test$ext | sed 's/\.[^.]*\$//'`.d
        $CCACHE $COMPILER -MD -c test.c -o test.dir/test$ext
        rm -f $dep_file
        $CCACHE $COMPILER -MD -c test.c -o test.dir/test$ext
        if [ ! -f $dep_file ]; then
            test_failed "$dep_file missing"
        fi
    done
    rm -rf test.dir
    checkstat 'files in cache' 12

    ##################################################################
    # Check that -Wp,-MD,file.d works.
    testname="-Wp,-MD"
    $CCACHE -z >/dev/null
    $CCACHE $COMPILER -c -Wp,-MD,other.d test.c
    checkstat 'cache hit (direct)' 0
    checkstat 'cache hit (preprocessed)' 0
    checkstat 'cache miss' 1
    checkfile other.d "$expected_d_content"
    CCACHE_DISABLE=1 $COMPILER -c -Wp,-MD,other.d test.c -o reference_test.o
    compare_file reference_test.o test.o

    rm -f other.d

    $CCACHE $COMPILER -c -Wp,-MD,other.d test.c
    checkstat 'cache hit (direct)' 1
    checkstat 'cache hit (preprocessed)' 0
    checkstat 'cache miss' 1
    checkfile other.d "$expected_d_content"
    compare_file reference_test.o test.o

    rm -f other.d

    $CCACHE $COMPILER -c -Wp,-MD,different_name.d test.c
    checkstat 'cache hit (direct)' 2
    checkstat 'cache hit (preprocessed)' 0
    checkstat 'cache miss' 1
    checkfile different_name.d "$expected_d_content"
    compare_file reference_test.o test.o

    rm -f different_name.d

    ##################################################################
    # Check that -Wp,-MMD,file.d works.
    testname="-Wp,-MMD"
    $CCACHE -C >/dev/null
    $CCACHE -z >/dev/null
    $CCACHE $COMPILER -c -Wp,-MMD,other.d test.c
    checkstat 'cache hit (direct)' 0
    checkstat 'cache hit (preprocessed)' 0
    checkstat 'cache miss' 1
    checkfile other.d "$expected_mmd_d_content"
    CCACHE_DISABLE=1 $COMPILER -c -Wp,-MMD,other.d test.c -o reference_test.o
    compare_file reference_test.o test.o

    rm -f other.d

    $CCACHE $COMPILER -c -Wp,-MMD,other.d test.c
    checkstat 'cache hit (direct)' 1
    checkstat 'cache hit (preprocessed)' 0
    checkstat 'cache miss' 1
    checkfile other.d "$expected_mmd_d_content"
    compare_file reference_test.o test.o

    rm -f other.d

    $CCACHE $COMPILER -c -Wp,-MMD,different_name.d test.c
    checkstat 'cache hit (direct)' 2
    checkstat 'cache hit (preprocessed)' 0
    checkstat 'cache miss' 1
    checkfile different_name.d "$expected_mmd_d_content"
    compare_file reference_test.o test.o

    rm -f different_name.d

    ##################################################################
    # Test some header modifications to get multiple objects in the manifest.
    testname="several objects"
    $CCACHE -z >/dev/null
    for i in 0 1 2 3 4; do
        echo "int test1_$i;" >>test1.h
        backdate test1.h
        $CCACHE $COMPILER -c test.c
        $CCACHE $COMPILER -c test.c
    done
    checkstat 'cache hit (direct)' 5
    checkstat 'cache hit (preprocessed)' 0
    checkstat 'cache miss' 5

    ##################################################################
    # Check that -MD works.
    testname="-MD"
    $CCACHE -z >/dev/null
    $CCACHE $COMPILER -c -MD test.c
    checkstat 'cache hit (direct)' 0
    checkstat 'cache hit (preprocessed)' 0
    checkstat 'cache miss' 1
    checkfile test.d "$expected_d_content"
    CCACHE_DISABLE=1 $COMPILER -c -MD test.c -o reference_test.o
    compare_file reference_test.o test.o

    rm -f test.d

    $CCACHE $COMPILER -c -MD test.c
    checkstat 'cache hit (direct)' 1
    checkstat 'cache hit (preprocessed)' 0
    checkstat 'cache miss' 1
    checkfile test.d "$expected_d_content"
    compare_file reference_test.o test.o

    ##################################################################
    # Check the scenario of running a ccache with direct mode on a cache
    # built up by a ccache without direct mode support.
    testname="direct mode on old cache"
    $CCACHE -z >/dev/null
    $CCACHE -C >/dev/null
    CCACHE_NODIRECT=1 $CCACHE $COMPILER -c -MD test.c
    checkstat 'cache hit (direct)' 0
    checkstat 'cache hit (preprocessed)' 0
    checkstat 'cache miss' 1
    checkfile test.d "$expected_d_content"
    CCACHE_DISABLE=1 $COMPILER -c -MD test.c -o reference_test.o
    compare_file reference_test.o test.o

    rm -f test.d

    CCACHE_NODIRECT=1 $CCACHE $COMPILER -c -MD test.c
    checkstat 'cache hit (direct)' 0
    checkstat 'cache hit (preprocessed)' 1
    checkstat 'cache miss' 1
    checkfile test.d "$expected_d_content"
    compare_file reference_test.o test.o

    rm -f test.d

    $CCACHE $COMPILER -c -MD test.c
    checkstat 'cache hit (direct)' 0
    checkstat 'cache hit (preprocessed)' 2
    checkstat 'cache miss' 1
    checkfile test.d "$expected_d_content"
    compare_file reference_test.o test.o

    rm -f test.d

    $CCACHE $COMPILER -c -MD test.c
    checkstat 'cache hit (direct)' 1
    checkstat 'cache hit (preprocessed)' 2
    checkstat 'cache miss' 1
    checkfile test.d "$expected_d_content"
    compare_file reference_test.o test.o

    ##################################################################
    # Check that -MF works.
    testname="-MF"
    $CCACHE -C >/dev/null
    $CCACHE -z >/dev/null
    $CCACHE $COMPILER -c -MD -MF other.d test.c
    checkstat 'cache hit (direct)' 0
    checkstat 'cache hit (preprocessed)' 0
    checkstat 'cache miss' 1
    checkfile other.d "$expected_d_content"
    CCACHE_DISABLE=1 $COMPILER -c -MD -MF other.d test.c -o reference_test.o
    compare_file reference_test.o test.o

    rm -f other.d

    $CCACHE $COMPILER -c -MD -MF other.d test.c
    checkstat 'cache hit (direct)' 1
    checkstat 'cache hit (preprocessed)' 0
    checkstat 'cache miss' 1
    checkfile other.d "$expected_d_content"
    compare_file reference_test.o test.o

    $CCACHE $COMPILER -c -MD -MF different_name.d test.c
    checkstat 'cache hit (direct)' 2
    checkstat 'cache hit (preprocessed)' 0
    checkstat 'cache miss' 1
    checkfile different_name.d "$expected_d_content"
    compare_file reference_test.o test.o

    rm -f different_name.d

    $CCACHE $COMPILER -c -MD -MFthird_name.d test.c
    checkstat 'cache hit (direct)' 3
    checkstat 'cache hit (preprocessed)' 0
    checkstat 'cache miss' 1
    checkfile third_name.d "$expected_d_content"
    compare_file reference_test.o test.o

    rm -f third_name.d

    ##################################################################
    # Check that a missing .d file in the cache is handled correctly.
    testname="missing dependency file"
    $CCACHE -z >/dev/null
    $CCACHE -C >/dev/null

    $CCACHE $COMPILER -c -MD test.c
    checkstat 'cache hit (direct)' 0
    checkstat 'cache hit (preprocessed)' 0
    checkstat 'cache miss' 1
    checkfile other.d "$expected_d_content"
    CCACHE_DISABLE=1 $COMPILER -c -MD test.c -o reference_test.o
    compare_file reference_test.o test.o

    $CCACHE $COMPILER -c -MD test.c
    checkstat 'cache hit (direct)' 1
    checkstat 'cache hit (preprocessed)' 0
    checkstat 'cache miss' 1
    checkfile other.d "$expected_d_content"
    compare_file reference_test.o test.o

    find $CCACHE_DIR -name '*.d' -exec rm -f '{}' \;

    $CCACHE $COMPILER -c -MD test.c
    checkstat 'cache hit (direct)' 1
    checkstat 'cache hit (preprocessed)' 1
    checkstat 'cache miss' 1
    checkfile other.d "$expected_d_content"
    compare_file reference_test.o test.o

    ##################################################################
    # Check that stderr from both the preprocessor and the compiler is emitted
    # in direct mode too.
    testname="cpp stderr"
    $CCACHE -z >/dev/null
    $CCACHE -C >/dev/null
cat <<EOF >cpp-warning.c
#if FOO
/* Trigger preprocessor warning about extra token after #endif. */
#endif FOO
int stderr(void)
{
	/* Trigger compiler warning by having no return statement. */
}
EOF
    $CCACHE $COMPILER -Wall -W -c cpp-warning.c 2>stderr-orig.txt
    checkstat 'cache hit (direct)' 0
    checkstat 'cache hit (preprocessed)' 0
    checkstat 'cache miss' 1

    CCACHE_NODIRECT=1
    export CCACHE_NODIRECT
    $CCACHE $COMPILER -Wall -W -c cpp-warning.c 2>stderr-cpp.txt
    unset CCACHE_NODIRECT
    checkstat 'cache hit (direct)' 0
    checkstat 'cache hit (preprocessed)' 1
    checkstat 'cache miss' 1
    checkfile stderr-cpp.txt "`cat stderr-orig.txt`"

    $CCACHE $COMPILER -Wall -W -c cpp-warning.c 2>stderr-mf.txt
    checkstat 'cache hit (direct)' 1
    checkstat 'cache hit (preprocessed)' 1
    checkstat 'cache miss' 1
    checkfile stderr-mf.txt "`cat stderr-orig.txt`"

    ##################################################################
    # Check that it is possible to compile and cache an empty source code file.
    testname="empty source file"
    $CCACHE -Cz >/dev/null
    cp /dev/null empty.c
    $CCACHE $COMPILER -c empty.c
    checkstat 'cache hit (direct)' 0
    checkstat 'cache hit (preprocessed)' 0
    checkstat 'cache miss' 1
    $CCACHE $COMPILER -c empty.c
    checkstat 'cache hit (direct)' 1
    checkstat 'cache hit (preprocessed)' 0
    checkstat 'cache miss' 1

    ##################################################################
    # Check that empty include files are handled as well.
    testname="empty include file"
    $CCACHE -Cz >/dev/null
    cp /dev/null empty.h
    cat <<EOF >include_empty.c
#include "empty.h"
EOF
    backdate empty.h
    $CCACHE $COMPILER -c include_empty.c
    checkstat 'cache hit (direct)' 0
    checkstat 'cache hit (preprocessed)' 0
    checkstat 'cache miss' 1
    $CCACHE $COMPILER -c include_empty.c
    checkstat 'cache hit (direct)' 1
    checkstat 'cache hit (preprocessed)' 0
    checkstat 'cache miss' 1

    ##################################################################
    # Check that direct mode correctly detects file name/path changes.
    testname="__FILE__ in source file"
    $CCACHE -Cz >/dev/null
    cat <<EOF >file.c
#define file __FILE__
int test;
EOF
    $CCACHE $COMPILER -c file.c
    checkstat 'cache hit (direct)' 0
    checkstat 'cache hit (preprocessed)' 0
    checkstat 'cache miss' 1
    $CCACHE $COMPILER -c file.c
    checkstat 'cache hit (direct)' 1
    checkstat 'cache hit (preprocessed)' 0
    checkstat 'cache miss' 1
    $CCACHE $COMPILER -c `pwd`/file.c
    checkstat 'cache hit (direct)' 1
    checkstat 'cache hit (preprocessed)' 0
    checkstat 'cache miss' 2

    testname="__FILE__ in include file"
    $CCACHE -Cz >/dev/null
    cat <<EOF >file.h
#define file __FILE__
int test;
EOF
    backdate file.h
    cat <<EOF >file_h.c
#include "file.h"
EOF
    $CCACHE $COMPILER -c file_h.c
    checkstat 'cache hit (direct)' 0
    checkstat 'cache hit (preprocessed)' 0
    checkstat 'cache miss' 1
    $CCACHE $COMPILER -c file_h.c
    checkstat 'cache hit (direct)' 1
    checkstat 'cache hit (preprocessed)' 0
    checkstat 'cache miss' 1
    mv file_h.c file2_h.c
    $CCACHE $COMPILER -c `pwd`/file2_h.c
    checkstat 'cache hit (direct)' 1
    checkstat 'cache hit (preprocessed)' 0
    checkstat 'cache miss' 2

    ##################################################################
    # Check that direct mode ignores __FILE__ if sloppiness is specified.
    testname="__FILE__ in source file, sloppy"
    $CCACHE -Cz >/dev/null
    cat <<EOF >file.c
#define file __FILE__
int test;
EOF
    CCACHE_SLOPPINESS="$default_sloppiness file_macro" $CCACHE $COMPILER -c file.c
    checkstat 'cache hit (direct)' 0
    checkstat 'cache hit (preprocessed)' 0
    checkstat 'cache miss' 1
    CCACHE_SLOPPINESS="$default_sloppiness file_macro" $CCACHE $COMPILER -c file.c
    checkstat 'cache hit (direct)' 1
    checkstat 'cache hit (preprocessed)' 0
    checkstat 'cache miss' 1
    CCACHE_SLOPPINESS="$default_sloppiness file_macro" $CCACHE $COMPILER -c `pwd`/file.c
    checkstat 'cache hit (direct)' 2
    checkstat 'cache hit (preprocessed)' 0
    checkstat 'cache miss' 1

    testname="__FILE__ in include file, sloppy"
    $CCACHE -Cz >/dev/null
    cat <<EOF >file.h
#define file __FILE__
int test;
EOF
    backdate file.h
    cat <<EOF >file_h.c
#include "file.h"
EOF
    CCACHE_SLOPPINESS="$default_sloppiness file_macro" $CCACHE $COMPILER -c file_h.c
    checkstat 'cache hit (direct)' 0
    checkstat 'cache hit (preprocessed)' 0
    checkstat 'cache miss' 1
    CCACHE_SLOPPINESS="$default_sloppiness file_macro" $CCACHE $COMPILER -c file_h.c
    checkstat 'cache hit (direct)' 1
    checkstat 'cache hit (preprocessed)' 0
    checkstat 'cache miss' 1
    mv file_h.c file2_h.c
    CCACHE_SLOPPINESS="$default_sloppiness file_macro" $CCACHE $COMPILER -c `pwd`/file2_h.c
    checkstat 'cache hit (direct)' 2
    checkstat 'cache hit (preprocessed)' 0
    checkstat 'cache miss' 1

    ##################################################################
    # Check that we never get direct hits when __TIME__ is used.
    testname="__TIME__ in source file"
    $CCACHE -Cz >/dev/null
    cat <<EOF >time.c
#define time __TIME__
int test;
EOF
    $CCACHE $COMPILER -c time.c
    checkstat 'cache hit (direct)' 0
    checkstat 'cache hit (preprocessed)' 0
    checkstat 'cache miss' 1
    $CCACHE $COMPILER -c time.c
    checkstat 'cache hit (direct)' 0
    checkstat 'cache hit (preprocessed)' 1
    checkstat 'cache miss' 1

    testname="__TIME__ in include time"
    $CCACHE -Cz >/dev/null
    cat <<EOF >time.h
#define time __TIME__
int test;
EOF
    backdate time.h
    cat <<EOF >time_h.c
#include "time.h"
EOF
    $CCACHE $COMPILER -c time_h.c
    checkstat 'cache hit (direct)' 0
    checkstat 'cache hit (preprocessed)' 0
    checkstat 'cache miss' 1
    $CCACHE $COMPILER -c time_h.c
    checkstat 'cache hit (direct)' 0
    checkstat 'cache hit (preprocessed)' 1
    checkstat 'cache miss' 1

    ##################################################################
    # Check that direct mode ignores __TIME__ when sloppiness is specified.
    testname="__TIME__ in source file, sloppy"
    $CCACHE -Cz >/dev/null
    cat <<EOF >time.c
#define time __TIME__
int test;
EOF
    CCACHE_SLOPPINESS="$default_sloppiness pch_defines time_macros" $CCACHE $COMPILER -c time.c
    checkstat 'cache hit (direct)' 0
    checkstat 'cache hit (preprocessed)' 0
    checkstat 'cache miss' 1
    CCACHE_SLOPPINESS="$default_sloppiness pch_defines time_macros" $CCACHE $COMPILER -c time.c
    checkstat 'cache hit (direct)' 1
    checkstat 'cache hit (preprocessed)' 0
    checkstat 'cache miss' 1

    testname="__TIME__ in include time, sloppy"
    $CCACHE -Cz >/dev/null
    cat <<EOF >time.h
#define time __TIME__
int test;
EOF
    backdate time.h
    cat <<EOF >time_h.c
#include "time.h"
EOF
    CCACHE_SLOPPINESS="$default_sloppiness pch_defines time_macros" $CCACHE $COMPILER -c time_h.c
    checkstat 'cache hit (direct)' 0
    checkstat 'cache hit (preprocessed)' 0
    checkstat 'cache miss' 1
    CCACHE_SLOPPINESS="$default_sloppiness pch_defines time_macros" $CCACHE $COMPILER -c time_h.c
    checkstat 'cache hit (direct)' 1
    checkstat 'cache hit (preprocessed)' 0
    checkstat 'cache miss' 1

    ##################################################################
    # Check that a too new include file turns off direct mode.
    testname="too new include file"
    $CCACHE -Cz >/dev/null
    cat <<EOF >new.c
#include "new.h"
EOF
    cat <<EOF >new.h
int test;
EOF
    touch -t 203801010000 new.h
    $CCACHE $COMPILER -c new.c
    checkstat 'cache hit (direct)' 0
    checkstat 'cache hit (preprocessed)' 0
    checkstat 'cache miss' 1
    $CCACHE $COMPILER -c new.c
    checkstat 'cache hit (direct)' 0
    checkstat 'cache hit (preprocessed)' 1
    checkstat 'cache miss' 1

    ##################################################################
    # Check that include file mtime is ignored when sloppiness is specified.
    testname="too new include file, sloppy"
    $CCACHE -Cz >/dev/null
    cat <<EOF >new.c
#include "new.h"
EOF
    cat <<EOF >new.h
int test;
EOF
    touch -t 203801010000 new.h
    CCACHE_SLOPPINESS="$default_sloppiness include_file_mtime" $CCACHE $COMPILER -c new.c
    checkstat 'cache hit (direct)' 0
    checkstat 'cache hit (preprocessed)' 0
    checkstat 'cache miss' 1
    CCACHE_SLOPPINESS="$default_sloppiness include_file_mtime" $CCACHE $COMPILER -c new.c
    checkstat 'cache hit (direct)' 1
    checkstat 'cache hit (preprocessed)' 0
    checkstat 'cache miss' 1

    ##################################################################
    # Check that environment variables that affect the preprocessor are taken
    # into account.
    testname="environment variables"
    $CCACHE -Cz >/dev/null
    rm -rf subdir1 subdir2
    mkdir subdir1 subdir2
    cat <<EOF >subdir1/foo.h
int foo;
EOF
    cat <<EOF >subdir2/foo.h
int foo;
EOF
    cat <<EOF >foo.c
#include <foo.h>
EOF
    backdate subdir1/foo.h subdir2/foo.h
    CPATH=subdir1 $CCACHE $COMPILER -c foo.c
    checkstat 'cache hit (direct)' 0
    checkstat 'cache hit (preprocessed)' 0
    checkstat 'cache miss' 1
    CPATH=subdir1 $CCACHE $COMPILER -c foo.c
    checkstat 'cache hit (direct)' 1
    checkstat 'cache hit (preprocessed)' 0
    checkstat 'cache miss' 1
    CPATH=subdir2 $CCACHE $COMPILER -c foo.c
    checkstat 'cache hit (direct)' 1
    checkstat 'cache hit (preprocessed)' 0
    checkstat 'cache miss' 2 # subdir2 is part of the preprocessor output
    CPATH=subdir2 $CCACHE $COMPILER -c foo.c
    checkstat 'cache hit (direct)' 2
    checkstat 'cache hit (preprocessed)' 0
    checkstat 'cache miss' 2

    #################################################################
    # Check that strange "#line" directives are handled.
    testname="#line directives with troublesome files"
    $CCACHE -Cz >/dev/null
    cat <<EOF >strange.c
int foo;
EOF
    for x in stdout tty sda hda; do
        if [ -b /dev/$x ] || [ -c /dev/$x ]; then
            echo "#line 1 \"/dev/$x\"" >> strange.c
        fi
    done
    CCACHE_SLOPPINESS="$default_sloppiness include_file_mtime" $CCACHE $COMPILER -c strange.c
    manifest=`find $CCACHE_DIR -name '*.manifest'`
    if [ -n "$manifest" ]; then
        data="`$CCACHE --dump-manifest $manifest | egrep '/dev/(stdout|tty|sda|hda'`"
        if [ -n "$data" ]; then
            test_failed "$manifest contained troublesome file(s): $data"
        fi
    fi

    ##################################################################
    # Test --dump-manifest output.
    testname="--dump-manifest"
    $CCACHE -Cz >/dev/null
    $CCACHE $COMPILER test.c -c -o test.o
    manifest=`find $CCACHE_DIR -name '*.manifest'`
    $CCACHE --dump-manifest $manifest >manifest.dump

    if grep 'Hash: e6b009695d072974f2c4d1dd7e7ed4fc' manifest.dump >/dev/null 2>&1 && \
       grep 'Hash: e94ceb9f1b196c387d098a5f1f4fe862' manifest.dump >/dev/null 2>&1 && \
       grep 'Hash: c2f5392dbc7e8ff6138d01608445240a' manifest.dump >/dev/null 2>&1; then
        : OK
    else
        test_failed "unexpected output of --dump-manifest"
    fi
}

basedir_suite() {
    ##################################################################
    # Create some code to compile.
    mkdir -p dir1/src dir1/include
    cat <<EOF >dir1/src/test.c
#include <test.h>
EOF
    cat <<EOF >dir1/include/test.h
int test;
EOF
    cp -r dir1 dir2
    backdate dir1/include/test.h dir2/include/test.h

    cat <<EOF >stderr.h
int stderr(void)
{
	/* Trigger warning by having no return statement. */
}
EOF
    cat <<EOF >stderr.c
#include <stderr.h>
EOF
    backdate stderr.h

    ##################################################################
    # CCACHE_BASEDIR="" and using absolute include path will result in a cache
    # miss.
    testname="empty CCACHE_BASEDIR"
    $CCACHE -z >/dev/null

    cd dir1
    CCACHE_BASEDIR="" $CCACHE $COMPILER -I`pwd`/include -c src/test.c
    checkstat 'cache hit (direct)' 0
    checkstat 'cache hit (preprocessed)' 0
    checkstat 'cache miss' 1
    cd ..

    cd dir2
    CCACHE_BASEDIR="" $CCACHE $COMPILER -I`pwd`/include -c src/test.c
    checkstat 'cache hit (direct)' 0
    checkstat 'cache hit (preprocessed)' 0
    checkstat 'cache miss' 2
    cd ..

    ##################################################################
    # Setting CCACHE_BASEDIR will result in a cache hit because include paths
    # in the preprocessed output are rewritten.
    testname="set CCACHE_BASEDIR"
    $CCACHE -z >/dev/null
    $CCACHE -C >/dev/null

    ln -s dir1 symlink_to_dir1
    cd symlink_to_dir1
    CCACHE_BASEDIR="`pwd`" $CCACHE $COMPILER -I`pwd`/include -c src/test.c
    checkstat 'cache hit (direct)' 0
    checkstat 'cache hit (preprocessed)' 0
    checkstat 'cache miss' 1
    cd ..

    cd dir2
    # The space after -I is there to test an extra code path.
    CCACHE_BASEDIR="`pwd`" $CCACHE $COMPILER -I `pwd`/include -c src/test.c
    checkstat 'cache hit (direct)' 0
    checkstat 'cache hit (preprocessed)' 1
    checkstat 'cache miss' 1
    cd ..

    ##################################################################
    # Setting CCACHE_BASEDIR will result in a cache hit because -I arguments
    # are rewritten, as are the paths stored in the manifest.
    testname="set CCACHE_BASEDIR, direct lookup"
    $CCACHE -z >/dev/null
    $CCACHE -C >/dev/null
    unset CCACHE_NODIRECT

    cd dir1
    CCACHE_BASEDIR="`pwd`" $CCACHE $COMPILER -I`pwd`/include -c src/test.c
    checkstat 'cache hit (direct)' 0
    checkstat 'cache hit (preprocessed)' 0
    checkstat 'cache miss' 1
    cd ..

    cd dir2
    CCACHE_BASEDIR="`pwd`" $CCACHE $COMPILER -I`pwd`/include -c src/test.c
    checkstat 'cache hit (direct)' 1
    checkstat 'cache hit (preprocessed)' 0
    checkstat 'cache miss' 1
    cd ..

    ##################################################################
    # CCACHE_BASEDIR="" is the default.
    testname="default CCACHE_BASEDIR"
    cd dir1
    $CCACHE -z >/dev/null
    $CCACHE $COMPILER -I`pwd`/include -c src/test.c
    checkstat 'cache hit (direct)' 0
    checkstat 'cache hit (preprocessed)' 0
    checkstat 'cache miss' 1
    cd ..

    ##################################################################
    # Rewriting triggered by CCACHE_BASEDIR should handle paths with multiple
    # slashes correctly.
    testname="path normalization"
    cd dir1
    $CCACHE -z >/dev/null
    CCACHE_BASEDIR=`pwd` $CCACHE $COMPILER -I`pwd`//include -c `pwd`//src/test.c
    checkstat 'cache hit (direct)' 1
    checkstat 'cache hit (preprocessed)' 0
    checkstat 'cache miss' 0
    cd ..

    ##################################################################
    # Check that rewriting triggered by CCACHE_BASEDIR also affects stderr.
    testname="stderr"
    $CCACHE -z >/dev/null
    CCACHE_BASEDIR=`pwd` $CCACHE $COMPILER -Wall -W -I`pwd` -c `pwd`/stderr.c -o `pwd`/stderr.o 2>stderr.txt
    checkstat 'cache hit (direct)' 0
    checkstat 'cache hit (preprocessed)' 0
    checkstat 'cache miss' 1
    if grep `pwd` stderr.txt >/dev/null 2>&1; then
        test_failed "Base dir (`pwd`) found in stderr:\n`cat stderr.txt`"
    fi

    CCACHE_BASEDIR=`pwd` $CCACHE $COMPILER -Wall -W -I`pwd` -c `pwd`/stderr.c -o `pwd`/stderr.o 2>stderr.txt
    checkstat 'cache hit (direct)' 1
    checkstat 'cache hit (preprocessed)' 0
    checkstat 'cache miss' 1
    if grep `pwd` stderr.txt >/dev/null 2>&1; then
        test_failed "Base dir (`pwd`) found in stderr:\n`cat stderr.txt`"
    fi

    ##################################################################
    # Check that -MF, -MQ and -MT arguments with absolute paths are rewritten
    # to relative.
    testname="-MF/-MQ/-MT with absolute paths"
    for option in MF "MF " MQ "MQ " MT "MT "; do
        $CCACHE -Cz >/dev/null
        cd dir1
        CCACHE_BASEDIR="`pwd`" $CCACHE $COMPILER -I`pwd`/include -MD -${option}`pwd`/test.d -c src/test.c
        checkstat 'cache hit (direct)' 0
        checkstat 'cache hit (preprocessed)' 0
        checkstat 'cache miss' 1
        cd ..

        cd dir2
        CCACHE_BASEDIR="`pwd`" $CCACHE $COMPILER -I`pwd`/include -MD -${option}`pwd`/test.d -c src/test.c
        checkstat 'cache hit (direct)' 1
        checkstat 'cache hit (preprocessed)' 0
        checkstat 'cache miss' 1
        cd ..
    done

    ##################################################################
    # Check that clang's --serialize-diagnostics arguments with absolute paths
    # are rewritten to relative.
    if [ $COMPILER_TYPE_CLANG -eq 1 ]; then
        testname="serialize-diagnostics"
        $CCACHE -Cz >/dev/null
        cd dir1
        CCACHE_BASEDIR=`pwd` $CCACHE $COMPILER -w -MD -MF `pwd`/test.d -I`pwd`/include --serialize-diagnostics `pwd`/test.dia -c src/test.c -o `pwd`/test.o
        checkstat 'cache hit (direct)' 0
        checkstat 'cache hit (preprocessed)' 0
        checkstat 'cache miss' 1
        checkstat 'files in cache' 4
        cd ..

        cd dir2
        CCACHE_BASEDIR=`pwd` $CCACHE $COMPILER -w -MD -MF `pwd`/test.d -I`pwd`/include --serialize-diagnostics `pwd`/test.dia -c src/test.c -o `pwd`/test.o
        checkstat 'cache hit (direct)' 1
        checkstat 'cache hit (preprocessed)' 0
        checkstat 'cache miss' 1
        checkstat 'files in cache' 4
        cd ..
    fi
}

compression_suite() {
    ##################################################################
    # Create some code to compile.
    cat <<EOF >test.c
int test;
EOF

    ##################################################################
    # Check that compressed and uncompressed files get the same hash sum.
    testname="compression hash sum"
    CCACHE_COMPRESS=1 $CCACHE $COMPILER -c test.c
    checkstat 'cache hit (direct)' 0
    checkstat 'cache hit (preprocessed)' 0
    checkstat 'cache miss' 1

    CCACHE_COMPRESS=1 $CCACHE $COMPILER -c test.c
    checkstat 'cache hit (direct)' 0
    checkstat 'cache hit (preprocessed)' 1
    checkstat 'cache miss' 1

    $CCACHE $COMPILER -c test.c
    checkstat 'cache hit (direct)' 0
    checkstat 'cache hit (preprocessed)' 2
    checkstat 'cache miss' 1
}

readonly_suite() {
    ##################################################################
    # Create some code to compile.
    echo "int test;" >test.c
    echo "int test2;" >test2.c

    # Cache a compilation.
    $CCACHE $COMPILER -c test.c -o test.o
    checkstat 'cache hit (preprocessed)' 0
    checkstat 'cache miss' 1

    # Make the cache readonly
    # Check that readonly mode finds the result.
    testname="cache hit"
    rm -f test.o test2.o
    chmod -R a-w $CCACHE_DIR
    CCACHE_READONLY=1 CCACHE_TEMPDIR=/tmp CCACHE_PREFIX=false $CCACHE $COMPILER -c test.c -o test.o >/dev/null 2>&1
    status1=$?
    # Check that fallback to the real compiler works for a cache miss.
    CCACHE_READONLY=1 CCACHE_TEMPDIR=/tmp $CCACHE $COMPILER -c test2.c -o test2.o >/dev/null 2>&1
    status2=$?
    chmod -R a+w $CCACHE_DIR
    if [ $status1 -ne 0 ]; then
        test_failed "failure when compiling test.c readonly"
    fi
    if [ $status2 -ne 0 ]; then
        test_failed "failure when compiling test2.c readonly"
    fi
    if [ ! -f test.o ]; then
        test_failed "test.o missing"
    fi
    if [ ! -f test2.o ]; then
        test_failed "test2.o missing"
    fi

    # Check that readonly mode doesn't try to store new results.
    testname="cache miss"
    files_before=`find $CCACHE_DIR -type f | wc -l`
    CCACHE_READONLY=1 CCACHE_TEMPDIR=/tmp $CCACHE $COMPILER -c test2.c -o test2.o
    if [ $? -ne 0 ]; then
        test_failed "failure when compiling test2.c readonly"
    fi
    if [ ! -f test2.o ]; then
        test_failed "test2.o missing"
    fi
    files_after=`find $CCACHE_DIR -type f | wc -l`
    if [ $files_before -ne $files_after ]; then
        test_failed "readonly mode stored files in the cache"
    fi

    # Check that readonly mode and direct mode works.
    unset CCACHE_NODIRECT
    files_before=`find $CCACHE_DIR -type f | wc -l`
    CCACHE_READONLY=1 CCACHE_TEMPDIR=/tmp $CCACHE $COMPILER -c test.c -o test.o
    CCACHE_NODIRECT=1
    export CCACHE_NODIRECT
    if [ $? -ne 0 ]; then
        test_failed "failure when compiling test2.c readonly"
    fi
    files_after=`find $CCACHE_DIR -type f | wc -l`
    if [ $files_before -ne $files_after ]; then
        test_failed "readonly mode + direct mode stored files in the cache"
    fi

    ##################################################################
}

extrafiles_suite() {
    ##################################################################
    # Create some code to compile.
    cat <<EOF >test.c
int test;
EOF
    echo a >a
    echo b >b

    ##################################################################
    # Test the CCACHE_EXTRAFILES feature.

    testname="cache hit"
    $CCACHE $COMPILER -c test.c
    checkstat 'cache hit (preprocessed)' 0
    checkstat 'cache miss' 1

    testname="cache miss"
    $CCACHE $COMPILER -c test.c
    checkstat 'cache hit (preprocessed)' 1
    checkstat 'cache miss' 1

    testname="cache miss a b"
    CCACHE_EXTRAFILES="a${PATH_DELIM}b" $CCACHE $COMPILER -c test.c
    checkstat 'cache hit (preprocessed)' 1
    checkstat 'cache miss' 2

    testname="cache hit a b"
    CCACHE_EXTRAFILES="a${PATH_DELIM}b" $CCACHE $COMPILER -c test.c
    checkstat 'cache hit (preprocessed)' 2
    checkstat 'cache miss' 2

    testname="cache miss a b2"
    echo b2 >b
    CCACHE_EXTRAFILES="a${PATH_DELIM}b" $CCACHE $COMPILER -c test.c
    checkstat 'cache hit (preprocessed)' 2
    checkstat 'cache miss' 3

    testname="cache hit a b2"
    CCACHE_EXTRAFILES="a${PATH_DELIM}b" $CCACHE $COMPILER -c test.c
    checkstat 'cache hit (preprocessed)' 3
    checkstat 'cache miss' 3

    testname="cache miss doesntexist"
    CCACHE_EXTRAFILES="doesntexist" $CCACHE $COMPILER -c test.c
    checkstat 'cache hit (preprocessed)' 3
    checkstat 'cache miss' 3
    checkstat 'error hashing extra file' 1
}

prepare_cleanup_test() {
    dir=$1
    rm -rf $dir
    mkdir -p $dir
    i=0
    while [ $i -lt 10 ]; do
        perl -e 'print "A" x 4017' >$dir/result$i-4017.o
        touch $dir/result$i-4017.stderr
        touch $dir/result$i-4017.d
        if [ $i -gt 5 ]; then
            backdate $dir/result$i-4017.stderr
        fi
        i=`expr $i + 1`
    done
    # NUMFILES: 30, TOTALSIZE: 40 KiB, MAXFILES: 0, MAXSIZE: 0
    echo "0 0 0 0 0 0 0 0 0 0 0 30 40 0 0" >$dir/stats
}

cleanup_suite() {
    testname="clear"
    prepare_cleanup_test $CCACHE_DIR/a
    $CCACHE -C >/dev/null
    checkfilecount 0 '*.o' $CCACHE_DIR
    checkfilecount 0 '*.d' $CCACHE_DIR
    checkfilecount 0 '*.stderr' $CCACHE_DIR
    checkstat 'files in cache' 0

    testname="forced cleanup, no limits"
    $CCACHE -C >/dev/null
    prepare_cleanup_test $CCACHE_DIR/a
    $CCACHE -F 0 -M 0 >/dev/null
    $CCACHE -c >/dev/null
    checkfilecount 10 '*.o' $CCACHE_DIR
    checkfilecount 10 '*.d' $CCACHE_DIR
    checkfilecount 10 '*.stderr' $CCACHE_DIR
    checkstat 'files in cache' 30

    testname="forced cleanup, file limit"
    $CCACHE -C >/dev/null
    prepare_cleanup_test $CCACHE_DIR/a
    # (9/10) * 30 * 16 = 432
    $CCACHE -F 432 -M 0 >/dev/null
    $CCACHE -c >/dev/null
    # floor(0.8 * 9) = 7
    checkfilecount 7 '*.o' $CCACHE_DIR
    checkfilecount 7 '*.d' $CCACHE_DIR
    checkfilecount 7 '*.stderr' $CCACHE_DIR
    checkstat 'files in cache' 21
    for i in 0 1 2 3 4 5 9; do
        file=$CCACHE_DIR/a/result$i-4017.o
        if [ ! -f $file ]; then
            test_failed "File $file removed when it shouldn't"
        fi
    done
    for i in 6 7 8; do
        file=$CCACHE_DIR/a/result$i-4017.o
        if [ -f $file ]; then
            test_failed "File $file not removed when it should"
        fi
    done

    # Warning: this test is known to fail on filesystems that have
    # unusual block sizes, including ecryptfs.  The workaround is
    # to place the test directory elsewhere:
    #     cd /tmp
    #     CCACHE=$DIR/ccache $DIR/test.sh
    testname="forced cleanup, size limit"
    $CCACHE -C >/dev/null
    prepare_cleanup_test $CCACHE_DIR/a
    # (4/10) * 10 * 4 * 16 = 256
    $CCACHE -F 0 -M 256K >/dev/null
    $CCACHE -c >/dev/null
    # floor(0.8 * 4) = 3
    checkfilecount 3 '*.o' $CCACHE_DIR
    checkfilecount 3 '*.d' $CCACHE_DIR
    checkfilecount 3 '*.stderr' $CCACHE_DIR
    checkstat 'files in cache' 9
    for i in 3 4 5; do
        file=$CCACHE_DIR/a/result$i-4017.o
        if [ ! -f $file ]; then
            test_failed "File $file removed when it shouldn't"
        fi
    done
    for i in 0 1 2 6 7 8 9; do
        file=$CCACHE_DIR/a/result$i-4017.o
        if [ -f $file ]; then
            test_failed "File $file not removed when it should"
        fi
    done

    testname="autocleanup"
    $CCACHE -C >/dev/null
    for x in 0 1 2 3 4 5 6 7 8 9 a b c d e f; do
        prepare_cleanup_test $CCACHE_DIR/$x
    done
    # (9/10) * 30 * 16 = 432
    $CCACHE -F 432 -M 0 >/dev/null
    touch empty.c
    checkfilecount 160 '*.o' $CCACHE_DIR
    checkfilecount 160 '*.d' $CCACHE_DIR
    checkfilecount 160 '*.stderr' $CCACHE_DIR
    checkstat 'files in cache' 480
    $CCACHE $COMPILER -c empty.c -o empty.o
    # floor(0.8 * 9) = 7
    checkfilecount 157 '*.o' $CCACHE_DIR
    checkfilecount 156 '*.d' $CCACHE_DIR
    checkfilecount 156 '*.stderr' $CCACHE_DIR
    checkstat 'files in cache' 469

    testname="sibling cleanup"
    $CCACHE -C >/dev/null
    prepare_cleanup_test $CCACHE_DIR/a
    # (9/10) * 30 * 16 = 432
    $CCACHE -F 432 -M 0 >/dev/null
    backdate $CCACHE_DIR/a/result2-4017.stderr
    $CCACHE -c >/dev/null
    # floor(0.8 * 9) = 7
    checkfilecount 7 '*.o' $CCACHE_DIR
    checkfilecount 7 '*.d' $CCACHE_DIR
    checkfilecount 7 '*.stderr' $CCACHE_DIR
    checkstat 'files in cache' 21
    for i in 0 1 3 4 5 8 9; do
        file=$CCACHE_DIR/a/result$i-4017.o
        if [ ! -f $file ]; then
            test_failed "File $file removed when it shouldn't"
        fi
    done
    for i in 2 6 7; do
        file=$CCACHE_DIR/a/result$i-4017.o
        if [ -f $file ]; then
            test_failed "File $file not removed when it should"
        fi
    done

    testname="new unknown file"
    $CCACHE -C >/dev/null
    prepare_cleanup_test $CCACHE_DIR/a
    touch $CCACHE_DIR/a/abcd.unknown
    $CCACHE -F 0 -M 0 -c >/dev/null # update counters
    checkstat 'files in cache' 31
    # (9/10) * 30 * 16 = 432
    $CCACHE -F 432 -M 0 >/dev/null
    $CCACHE -c >/dev/null
    if [ ! -f $CCACHE_DIR/a/abcd.unknown ]; then
        test_failed "$CCACHE_DIR/a/abcd.unknown removed"
    fi
    checkstat 'files in cache' 19

    testname="old unknown file"
    $CCACHE -C >/dev/null
    prepare_cleanup_test $CCACHE_DIR/a
    # (9/10) * 30 * 16 = 432
    $CCACHE -F 432 -M 0 >/dev/null
    touch $CCACHE_DIR/a/abcd.unknown
    backdate $CCACHE_DIR/a/abcd.unknown
    $CCACHE -c >/dev/null
    if [ -f $CCACHE_DIR/a/abcd.unknown ]; then
        test_failed "$CCACHE_DIR/a/abcd.unknown not removed"
    fi

    testname="cleanup of tmp files"
    $CCACHE -C >/dev/null
    touch $CCACHE_DIR/a/abcd.tmp.efgh
    $CCACHE -c >/dev/null # update counters
    checkstat 'files in cache' 1
    backdate $CCACHE_DIR/a/abcd.tmp.efgh
    $CCACHE -c >/dev/null
    if [ -f $CCACHE_DIR/a/abcd.tmp.efgh ]; then
        test_failed "$CCACHE_DIR/a/abcd.tmp.unknown not removed"
    fi
    checkstat 'files in cache' 0

    testname="ignore .nfs* files"
    prepare_cleanup_test $CCACHE_DIR/a
    touch $CCACHE_DIR/a/.nfs0123456789
    $CCACHE -F 0 -M 0 >/dev/null
    $CCACHE -c >/dev/null
    checkfilecount 1 '.nfs*' $CCACHE_DIR
    checkstat 'files in cache' 30
}

pch_suite() {
    unset CCACHE_NODIRECT

    cat <<EOF >pch.c
#include "pch.h"
int main()
{
  void *p = NULL;
  return 0;
}
EOF
    cat <<EOF >pch.h
#include <stdlib.h>
EOF
    cat <<EOF >pch2.c
int main()
{
  void *p = NULL;
  return 0;
}
EOF

    if $COMPILER $SYSROOT -fpch-preprocess pch.h 2>/dev/null && [ -f pch.h.gch ] && $COMPILER $SYSROOT pch.c -o pch; then
        rm pch.h.gch
    else
        echo "Compiler (`$COMPILER --version | head -1`) doesn't support precompiled headers -- not running pch test"
        return
    fi

    # clang and gcc handle precompiled headers similarly, but gcc is much more
    # forgiving with precompiled headers. Both gcc and clang keep an absolute
    # path reference to the original file except that clang uses that reference
    # to validate the pch and gcc ignores the reference. Also, clang has an
    # additional feature: pre-tokenized headers. For these reasons clang should
    # be tested separately than gcc. clang can only use pch or pth headers on
    # the command line and not as an #include statement inside a source file.

    if [ $COMPILER_TYPE_CLANG -eq 1 ]; then
        clang_pch_suite
    else
        gcc_pch_suite
    fi
}

gcc_pch_suite() {
    ##################################################################
    # Tests for creating a .gch without opt-in.

    backdate pch.h

    testname="create .gch, -c, no -o, without opt-in"
    $CCACHE -zC >/dev/null
    $CCACHE $COMPILER $SYSROOT -c pch.h
    checkstat 'cache hit (direct)' 0
    checkstat 'cache hit (preprocessed)' 0
    checkstat 'cache miss' 0
    checkstat "can't use precompiled header" 1

    testname="create .gch, no -c, -o, without opt-in"
    $CCACHE -Cz >/dev/null
    $CCACHE $COMPILER pch.h -o pch.gch
    checkstat 'cache hit (direct)' 0
    checkstat 'cache hit (preprocessed)' 0
    checkstat 'cache miss' 0
    checkstat "can't use precompiled header" 1

    ##################################################################
    # Tests for creating a .gch with opt-in.

    backdate pch.h

    testname="create .gch, -c, no -o, with opt-in"
    $CCACHE -zC >/dev/null
    CCACHE_SLOPPINESS=pch_defines,time_macros $CCACHE $COMPILER -c pch.h
    checkstat 'cache hit (direct)' 0
    checkstat 'cache hit (preprocessed)' 0
    checkstat 'cache miss' 1
    rm -f pch.h.gch
<<<<<<< HEAD
    $CCACHE $COMPILER $SYSROOT -c pch.h
=======
    CCACHE_SLOPPINESS=pch_defines,time_macros $CCACHE $COMPILER -c pch.h
>>>>>>> 7351b625
    checkstat 'cache hit (direct)' 1
    checkstat 'cache hit (preprocessed)' 0
    checkstat 'cache miss' 1
    if [ ! -f pch.h.gch ]; then
        test_failed "pch.h.gch missing"
    fi

    testname="create .gch, no -c, -o, with opt-in"
    $CCACHE -Cz >/dev/null
<<<<<<< HEAD
    $CCACHE $COMPILER $SYSROOT pch.h -o pch.gch
    checkstat 'cache hit (direct)' 0
    checkstat 'cache hit (preprocessed)' 0
    checkstat 'cache miss' 1
    $CCACHE $COMPILER $SYSROOT pch.h -o pch.gch
=======
    CCACHE_SLOPPINESS=pch_defines,time_macros $CCACHE $COMPILER pch.h -o pch.gch
    checkstat 'cache hit (direct)' 0
    checkstat 'cache hit (preprocessed)' 0
    checkstat 'cache miss' 1
    CCACHE_SLOPPINESS=pch_defines,time_macros $CCACHE $COMPILER pch.h -o pch.gch
>>>>>>> 7351b625
    checkstat 'cache hit (direct)' 1
    checkstat 'cache hit (preprocessed)' 0
    checkstat 'cache miss' 1
    if [ ! -f pch.gch ]; then
        test_failed "pch.gch missing"
    fi
    rm pch.gch

    ##################################################################
    # Tests for using a .gch.

    rm -f pch.h
    backdate pch.h.gch

    testname="no -fpch-preprocess, #include"
    $CCACHE -Cz >/dev/null
    $CCACHE $COMPILER $SYSROOT -c pch.c 2>/dev/null
    checkstat 'cache hit (direct)' 0
    checkstat 'cache hit (preprocessed)' 0
    checkstat 'cache miss' 0
    # Preprocessor error because GCC can't find the real include file when
    # trying to preprocess:
    checkstat 'preprocessor error' 1

    testname="no -fpch-preprocess, -include, no sloppiness"
    $CCACHE -Cz >/dev/null
    $CCACHE $COMPILER $SYSROOT -c -include pch.h pch2.c 2>/dev/null
    checkstat 'cache hit (direct)' 0
    checkstat 'cache hit (preprocessed)' 0
    checkstat 'cache miss' 0
    # Must enable sloppy time macros:
    checkstat "can't use precompiled header" 1

    testname="no -fpch-preprocess, -include"
    $CCACHE -Cz >/dev/null
    CCACHE_SLOPPINESS="$default_sloppiness pch_defines time_macros" $CCACHE $COMPILER $SYSROOT -c -include pch.h pch2.c 2>/dev/null
    checkstat 'cache hit (direct)' 0
    checkstat 'cache hit (preprocessed)' 0
    checkstat 'cache miss' 1
    CCACHE_SLOPPINESS="$default_sloppiness pch_defines time_macros" $CCACHE $COMPILER $SYSROOT -c -include pch.h pch2.c 2>/dev/null
    checkstat 'cache hit (direct)' 1
    checkstat 'cache hit (preprocessed)' 0
    checkstat 'cache miss' 1

    testname="-fpch-preprocess, #include, no sloppiness"
    $CCACHE -Cz >/dev/null
    $CCACHE $COMPILER $SYSROOT -c -fpch-preprocess pch.c
    checkstat 'cache hit (direct)' 0
    checkstat 'cache hit (preprocessed)' 0
    # Must enable sloppy time macros:
    checkstat "can't use precompiled header" 1

    testname="-fpch-preprocess, #include, sloppiness"
    $CCACHE -Cz >/dev/null
    CCACHE_SLOPPINESS="$default_sloppiness pch_defines time_macros" $CCACHE $COMPILER $SYSROOT -c -fpch-preprocess pch.c
    checkstat 'cache hit (direct)' 0
    checkstat 'cache hit (preprocessed)' 0
    checkstat 'cache miss' 1
    CCACHE_SLOPPINESS="$default_sloppiness pch_defines time_macros" $CCACHE $COMPILER $SYSROOT -c -fpch-preprocess pch.c
    checkstat 'cache hit (direct)' 1
    checkstat 'cache hit (preprocessed)' 0
    checkstat 'cache miss' 1

    testname="-fpch-preprocess, #include, file changed"
    echo "updated" >>pch.h.gch # GCC seems to cope with this...
    backdate pch.h.gch
    CCACHE_SLOPPINESS="$default_sloppiness pch_defines time_macros" $CCACHE $COMPILER $SYSROOT -c -fpch-preprocess pch.c
    checkstat 'cache hit (direct)' 1
    checkstat 'cache hit (preprocessed)' 0
    checkstat 'cache miss' 2

    testname="preprocessor mode"
    $CCACHE -Cz >/dev/null
    CCACHE_NODIRECT=1 CCACHE_SLOPPINESS="$default_sloppiness pch_defines time_macros" $CCACHE $COMPILER $SYSROOT -c -fpch-preprocess pch.c
    checkstat 'cache hit (direct)' 0
    checkstat 'cache hit (preprocessed)' 0
    checkstat 'cache miss' 1
    CCACHE_NODIRECT=1 CCACHE_SLOPPINESS="$default_sloppiness pch_defines time_macros" $CCACHE $COMPILER $SYSROOT -c -fpch-preprocess pch.c
    checkstat 'cache hit (direct)' 0
    checkstat 'cache hit (preprocessed)' 1
    checkstat 'cache miss' 1

    testname="preprocessor mode, file changed"
    echo "updated" >>pch.h.gch # GCC seems to cope with this...
    backdate pch.h.gch
    CCACHE_NODIRECT=1 CCACHE_SLOPPINESS="$default_sloppiness pch_defines time_macros" $CCACHE $COMPILER $SYSROOT -c -fpch-preprocess pch.c
    checkstat 'cache hit (direct)' 0
    checkstat 'cache hit (preprocessed)' 1
    checkstat 'cache miss' 2
    CCACHE_NODIRECT=1 CCACHE_SLOPPINESS="$default_sloppiness pch_defines time_macros" $CCACHE $COMPILER $SYSROOT -c -fpch-preprocess pch.c
    checkstat 'cache hit (direct)' 0
    checkstat 'cache hit (preprocessed)' 2
    checkstat 'cache miss' 2
}

clang_pch_suite() {
    ##################################################################
    # Tests for creating a .gch.

    backdate pch.h

    testname="create .gch, -c, no -o"
    $CCACHE -zC >/dev/null
    $CCACHE $COMPILER $SYSROOT -c pch.h
    checkstat 'cache hit (direct)' 0
    checkstat 'cache hit (preprocessed)' 0
    checkstat 'cache miss' 1
    rm -f pch.h.gch
    $CCACHE $COMPILER $SYSROOT -c pch.h
    checkstat 'cache hit (direct)' 1
    checkstat 'cache hit (preprocessed)' 0
    checkstat 'cache miss' 1
    if [ ! -f pch.h.gch ]; then
        test_failed "pch.h.gch missing"
    fi

    testname="create .gch, no -c, -o"
    $CCACHE -Cz >/dev/null
    $CCACHE $COMPILER $SYSROOT pch.h -o pch.gch
    checkstat 'cache hit (direct)' 0
    checkstat 'cache hit (preprocessed)' 0
    checkstat 'cache miss' 1
    $CCACHE $COMPILER $SYSROOT pch.h -o pch.gch
    checkstat 'cache hit (direct)' 1
    checkstat 'cache hit (preprocessed)' 0
    checkstat 'cache miss' 1
    if [ ! -f pch.gch ]; then
        test_failed "pch.gch missing"
    fi
    rm pch.gch

    ##################################################################
    # Tests for using a .gch.

    backdate pch.h.gch

    testname="gch, no -fpch-preprocess, -include, no sloppy time macros"
    $CCACHE -Cz >/dev/null
    $CCACHE $COMPILER $SYSROOT -c -include pch.h pch2.c 2>/dev/null
    checkstat 'cache hit (direct)' 0
    checkstat 'cache hit (preprocessed)' 0
    checkstat 'cache miss' 0
    # Must enable sloppy time macros:
    checkstat "can't use precompiled header" 1

    testname="gch, no -fpch-preprocess, -include, sloppy time macros"
    $CCACHE -Cz >/dev/null
    CCACHE_SLOPPINESS=time_macros $CCACHE $COMPILER $SYSROOT -c -include pch.h pch2.c 2>/dev/null
    checkstat 'cache hit (direct)' 0
    checkstat 'cache hit (preprocessed)' 0
    checkstat 'cache miss' 1
    CCACHE_SLOPPINESS=time_macros $CCACHE $COMPILER $SYSROOT -c -include pch.h pch2.c 2>/dev/null
    checkstat 'cache hit (direct)' 1
    checkstat 'cache hit (preprocessed)' 0
    checkstat 'cache miss' 1

    testname="gch, -fpch-preprocess, -include, file changed"
    echo "updated" >>pch.h.gch # clang seems to cope with this...
    backdate pch.h.gch
    CCACHE_SLOPPINESS=time_macros $CCACHE $COMPILER $SYSROOT -c -include pch.h -fpch-preprocess pch.c
    checkstat 'cache hit (direct)' 1
    checkstat 'cache hit (preprocessed)' 0
    checkstat 'cache miss' 2

    testname="gch, preprocessor mode"
    $CCACHE -Cz >/dev/null
    CCACHE_NODIRECT=1 CCACHE_SLOPPINESS=time_macros $CCACHE $COMPILER $SYSROOT -c -include pch.h -fpch-preprocess pch.c
    checkstat 'cache hit (direct)' 0
    checkstat 'cache hit (preprocessed)' 0
    checkstat 'cache miss' 1
    CCACHE_NODIRECT=1 CCACHE_SLOPPINESS=time_macros $CCACHE $COMPILER $SYSROOT -c -include pch.h -fpch-preprocess pch.c
    checkstat 'cache hit (direct)' 0
    checkstat 'cache hit (preprocessed)' 1
    checkstat 'cache miss' 1

    testname="gch, preprocessor mode, file changed"
    echo "updated" >>pch.h.gch # clang seems to cope with this...
    backdate pch.h.gch
    CCACHE_NODIRECT=1 CCACHE_SLOPPINESS=time_macros $CCACHE $COMPILER $SYSROOT -c -include pch.h -fpch-preprocess pch.c
    checkstat 'cache hit (direct)' 0
    checkstat 'cache hit (preprocessed)' 1
    checkstat 'cache miss' 2
    CCACHE_NODIRECT=1 CCACHE_SLOPPINESS=time_macros $CCACHE $COMPILER $SYSROOT -c -include pch.h -fpch-preprocess pch.c
    checkstat 'cache hit (direct)' 0
    checkstat 'cache hit (preprocessed)' 2
    checkstat 'cache miss' 2

    rm pch.h.gch

    ##################################################################
    # Tests for creating a .pth.

    backdate pch.h

    testname="create .pth, -c, -o"
    $CCACHE -zC >/dev/null
    $CCACHE $COMPILER $SYSROOT -c pch.h -o pch.h.pth
    checkstat 'cache hit (direct)' 0
    checkstat 'cache hit (preprocessed)' 0
    checkstat 'cache miss' 1
    rm -f pch.h.pth
    $CCACHE $COMPILER $SYSROOT -c pch.h -o pch.h.pth
    checkstat 'cache hit (direct)' 1
    checkstat 'cache hit (preprocessed)' 0
    checkstat 'cache miss' 1
    if [ ! -f pch.h.pth ]; then
        test_failed "pch.h.pth missing"
    fi

    ##################################################################
    # Tests for using a .pth.

    backdate pch.h.pth

    testname="pth, no -fpch-preprocess, -include, no sloppy time macros"
    $CCACHE -Cz >/dev/null
    $CCACHE $COMPILER $SYSROOT -c -include pch.h pch2.c
    checkstat 'cache hit (direct)' 0
    checkstat 'cache hit (preprocessed)' 0
    checkstat 'cache miss' 0
    # Must enable sloppy time macros:
    checkstat "can't use precompiled header" 1

    testname="pth, no -fpch-preprocess, -include, sloppy time macros"
    $CCACHE -Cz >/dev/null
    CCACHE_SLOPPINESS=time_macros $CCACHE $COMPILER $SYSROOT -c -include pch.h pch2.c 2>/dev/null
    checkstat 'cache hit (direct)' 0
    checkstat 'cache hit (preprocessed)' 0
    checkstat 'cache miss' 1
    CCACHE_SLOPPINESS=time_macros $CCACHE $COMPILER $SYSROOT -c -include pch.h pch2.c 2>/dev/null
    checkstat 'cache hit (direct)' 1
    checkstat 'cache hit (preprocessed)' 0
    checkstat 'cache miss' 1

    testname="pth, -fpch-preprocess, -include, file changed"
    echo "updated" >>pch.h.pth # clang seems to cope with this...
    backdate pch.h.pth
    CCACHE_SLOPPINESS=time_macros $CCACHE $COMPILER $SYSROOT -c -include pch.h -fpch-preprocess pch.c
    checkstat 'cache hit (direct)' 1
    checkstat 'cache hit (preprocessed)' 0
    checkstat 'cache miss' 2

    testname="pth, preprocessor mode"
    $CCACHE -Cz >/dev/null
    CCACHE_NODIRECT=1 CCACHE_SLOPPINESS=time_macros $CCACHE $COMPILER $SYSROOT -c -include pch.h -fpch-preprocess pch.c
    checkstat 'cache hit (direct)' 0
    checkstat 'cache hit (preprocessed)' 0
    checkstat 'cache miss' 1
    CCACHE_NODIRECT=1 CCACHE_SLOPPINESS=time_macros $CCACHE $COMPILER $SYSROOT -c -include pch.h -fpch-preprocess pch.c
    checkstat 'cache hit (direct)' 0
    checkstat 'cache hit (preprocessed)' 1
    checkstat 'cache miss' 1

    testname="pth, preprocessor mode, file changed"
    echo "updated" >>pch.h.pth # clang seems to cope with this...
    backdate pch.h.pth
    CCACHE_NODIRECT=1 CCACHE_SLOPPINESS=time_macros $CCACHE $COMPILER $SYSROOT -c -include pch.h -fpch-preprocess pch.c
    checkstat 'cache hit (direct)' 0
    checkstat 'cache hit (preprocessed)' 1
    checkstat 'cache miss' 2
    CCACHE_NODIRECT=1 CCACHE_SLOPPINESS=time_macros $CCACHE $COMPILER $SYSROOT -c -include pch.h -fpch-preprocess pch.c
    checkstat 'cache hit (direct)' 0
    checkstat 'cache hit (preprocessed)' 2
    checkstat 'cache miss' 2

    rm pch.h.pth
}

upgrade_suite() {
    testname="keep maxfiles and maxsize settings"
    rm -rf $CCACHE_DIR $CCACHE_CONFIGPATH
    mkdir -p $CCACHE_DIR/0
    echo "0 0 0 0 0 0 0 0 0 0 0 0 0 2000 131072" >$CCACHE_DIR/0/stats
    checkstat 'max files' 32000
    checkstat 'max cache size' '2.1 GB'
}

prefix_suite() {
    testname="prefix"
    $CCACHE -Cz >/dev/null
    rm -f prefix.result
    cat <<'EOF' >prefix-a
#!/bin/sh
echo a >>prefix.result
exec "$@"
EOF
    cat <<'EOF' >prefix-b
#!/bin/sh
echo b >>prefix.result
exec "$@"
EOF
    chmod +x prefix-a prefix-b
    cat <<'EOF' >file.c
int foo;
EOF
    PATH=.:$PATH CCACHE_PREFIX="prefix-a prefix-b" $CCACHE $COMPILER -c file.c
    checkstat 'cache hit (direct)' 0
    checkstat 'cache hit (preprocessed)' 0
    checkstat 'cache miss' 1
    checkfile prefix.result "a
b"
    PATH=.:$PATH CCACHE_PREFIX="prefix-a prefix-b" $CCACHE $COMPILER -c file.c
    checkstat 'cache hit (direct)' 0
    checkstat 'cache hit (preprocessed)' 1
    checkstat 'cache miss' 1
    checkfile prefix.result "a
b"
}

######################################################################
# main program

if pwd | grep '[^A-Za-z0-9/.,=_%+-]' >/dev/null 2>&1; then
    cat <<EOF
Error: The test suite doesn't work in directories with whitespace or other
funny characters in the name. Sorry.
EOF
    exit 1
fi

suites="$*"
if [ -n "$CC" ]; then
    COMPILER="$CC"
else
    COMPILER=gcc
fi
if [ -z "$CCACHE" ]; then
    CCACHE=`pwd`/ccache
fi

# save the type of compiler because some test may not work on all compilers
COMPILER_TYPE_CLANG=0
COMPILER_TYPE_GCC=0

COMPILER_USES_LLVM=0
HOST_OS_APPLE=0

compiler_version="`$COMPILER --version 2>&1 | head -1`"
case $compiler_version in
    *gcc*|*g++*|2.95*)
        COMPILER_TYPE_GCC=1
        ;;
    *clang*)
        COMPILER_TYPE_CLANG=1
        ;;
    *)
        echo "WARNING: Compiler $COMPILER not supported (version: $compiler_version) -- not running tests" >&2
        exit 0
        ;;
esac

case $compiler_version in
    *llvm*|*LLVM*)
        COMPILER_USES_LLVM=1
        ;;
esac

host_os="`uname -s`"
case $host_os in
    *Darwin*)
        HOST_OS_APPLE=1
        ;;
esac

TESTDIR=testdir.$$
rm -rf $TESTDIR
mkdir $TESTDIR
cd $TESTDIR || exit 1

CCACHE_DIR=`pwd`/.ccache
export CCACHE_DIR
CCACHE_LOGFILE=`pwd`/ccache.log
export CCACHE_LOGFILE
CCACHE_CONFIGPATH=`pwd`/ccache.conf
export CCACHE_CONFIGPATH
touch $CCACHE_CONFIGPATH


if [ $HOST_OS_APPLE -eq 1 ]; then
    # Grab the developer directory from the environment or try xcode-select
    if [ "$XCODE_DEVELOPER_DIR" = "" ]; then
      XCODE_DEVELOPER_DIR=`xcode-select --print-path`
      if [ "$XCODE_DEVELOPER_DIR" = "" ]; then
        echo "Error: XCODE_DEVELOPER_DIR environment variable not set and xcode-select path not set"
        exit 1
      fi
    fi

    # Choose the latest SDK if an SDK root is not set
    MAC_PLATFORM_DIR=$XCODE_DEVELOPER_DIR/Platforms/MacOSX.platform
    if [ "$SDKROOT" = "" ]; then
        SDKROOT="`eval ls -f -1 -d \"$MAC_PLATFORM_DIR/Developer/SDKs/\"*.sdk | tail -1`"
        if [ "$SDKROOT" = "" ]; then
            echo "Error: Cannot find a valid SDK root directory"
            exit 1
        fi
    fi

    SYSROOT="-isysroot `echo \"$SDKROOT\" | sed 's/ /\\ /g'`"
else
    SYSROOT=
fi

# ---------------------------------------

all_suites="
base
link          !win32
hardlink
cpp2
nlevels4
nlevels1
basedir       !win32
direct
compression
readonly
extrafiles
cleanup
pch
upgrade
prefix
"

case $host_os in
    *MINGW*|*mingw*)
        export CCACHE_DETECT_SHEBANG
        CCACHE_DETECT_SHEBANG=1
        PATH_DELIM=";"
        all_suites="`echo "$all_suites" | grep -v '!win32'`"
        ;;
    *)
        PATH_DELIM=":"
        all_suites="`echo "$all_suites" | cut -d' ' -f1`"
        ;;
esac

echo compiler: `which $COMPILER`
echo version: `$COMPILER --version`
echo test dir: $TESTDIR

if [ -z "$suites" ]; then
    suites="$all_suites"
fi

for suite in $suites; do
    run_suite $suite
done

# ---------------------------------------

cd ..
rm -rf $TESTDIR
echo test done - OK
exit 0<|MERGE_RESOLUTION|>--- conflicted
+++ resolved
@@ -1952,16 +1952,12 @@
 
     testname="create .gch, -c, no -o, with opt-in"
     $CCACHE -zC >/dev/null
-    CCACHE_SLOPPINESS=pch_defines,time_macros $CCACHE $COMPILER -c pch.h
+    CCACHE_SLOPPINESS=pch_defines,time_macros $CCACHE $COMPILER $SYSROOT -c pch.h
     checkstat 'cache hit (direct)' 0
     checkstat 'cache hit (preprocessed)' 0
     checkstat 'cache miss' 1
     rm -f pch.h.gch
-<<<<<<< HEAD
-    $CCACHE $COMPILER $SYSROOT -c pch.h
-=======
-    CCACHE_SLOPPINESS=pch_defines,time_macros $CCACHE $COMPILER -c pch.h
->>>>>>> 7351b625
+    CCACHE_SLOPPINESS=pch_defines,time_macros $CCACHE $COMPILER $SYSROOT -c pch.h
     checkstat 'cache hit (direct)' 1
     checkstat 'cache hit (preprocessed)' 0
     checkstat 'cache miss' 1
@@ -1971,19 +1967,11 @@
 
     testname="create .gch, no -c, -o, with opt-in"
     $CCACHE -Cz >/dev/null
-<<<<<<< HEAD
-    $CCACHE $COMPILER $SYSROOT pch.h -o pch.gch
-    checkstat 'cache hit (direct)' 0
-    checkstat 'cache hit (preprocessed)' 0
-    checkstat 'cache miss' 1
-    $CCACHE $COMPILER $SYSROOT pch.h -o pch.gch
-=======
-    CCACHE_SLOPPINESS=pch_defines,time_macros $CCACHE $COMPILER pch.h -o pch.gch
-    checkstat 'cache hit (direct)' 0
-    checkstat 'cache hit (preprocessed)' 0
-    checkstat 'cache miss' 1
-    CCACHE_SLOPPINESS=pch_defines,time_macros $CCACHE $COMPILER pch.h -o pch.gch
->>>>>>> 7351b625
+    CCACHE_SLOPPINESS=pch_defines,time_macros $CCACHE $COMPILER $SYSROOT pch.h -o pch.gch
+    checkstat 'cache hit (direct)' 0
+    checkstat 'cache hit (preprocessed)' 0
+    checkstat 'cache miss' 1
+    CCACHE_SLOPPINESS=pch_defines,time_macros $CCACHE $COMPILER $SYSROOT pch.h -o pch.gch
     checkstat 'cache hit (direct)' 1
     checkstat 'cache hit (preprocessed)' 0
     checkstat 'cache miss' 1
