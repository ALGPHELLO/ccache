--- conflicted
+++ resolved
@@ -20,20 +20,14 @@
 
 matrix:
     include:
-<<<<<<< HEAD
-#        - os: linux
-#          compiler: i586-mingw32msvc-gcc
-#          env: HOST="--host=i586-mingw32msvc" TEST="test/main.exe"
-=======
         - os: linux
           compiler: gcc
           sudo: required
           dist: trusty
           env: FEATURES="--enable-memcached"
-        - os: linux
-          compiler: i586-mingw32msvc-gcc
-          env: HOST="--host=i586-mingw32msvc" TEST="test/main.exe"
->>>>>>> 3ab97f30
+#        - os: linux
+#          compiler: i586-mingw32msvc-gcc
+#          env: HOST="--host=i586-mingw32msvc" TEST="test/main.exe"
         - os: linux
           compiler: clang
           env: CFLAGS="-fsanitize=address -g" ASAN_OPTIONS="detect_leaks=0"
