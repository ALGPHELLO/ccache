--- conflicted
+++ resolved
@@ -983,10 +983,7 @@
 		}
 		free(buffer);
 		if (errno != ERANGE) {
-<<<<<<< HEAD
-=======
 			cc_log("getcwd error: %d (%s)", errno, strerror(errno));
->>>>>>> 25ae8143
 			return NULL;
 		}
 		size *= 2;
